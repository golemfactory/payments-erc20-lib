mod options;

use crate::options::{PaymentCommands, PaymentOptions};
use actix_web::Scope;
use actix_web::{web, App, HttpServer};
use csv::ReaderBuilder;
use erc20_payment_lib::config::AdditionalOptions;
use erc20_payment_lib::db::create_sqlite_connection;
use erc20_payment_lib::db::model::TokenTransferDao;
use erc20_payment_lib::db::ops::{get_transfer_count, insert_token_transfer};
use erc20_payment_lib::server::*;

use erc20_payment_lib::{
<<<<<<< HEAD
    config, err_custom_create, err_from,
    error::{CustomError, ErrorBag, PaymentError},
=======
    config, err_create, err_custom_create, err_from,
    error::{ErrorBag, PaymentError},
>>>>>>> df03aac4
    misc::{display_private_keys, load_private_keys},
    runtime::start_payment_engine,
};
use std::env;

use erc20_payment_lib_extra::{account_balance, generate_test_payments};
use std::sync::Arc;
use structopt::StructOpt;
use tokio::sync::Mutex;

async fn main_internal() -> Result<(), PaymentError> {
    dotenv::dotenv().ok();
    env::set_var(
        "RUST_LOG",
        env::var("RUST_LOG").unwrap_or("info,sqlx::query=warn,web3=warn".to_string()),
    );

    env_logger::init();
    let cli: PaymentOptions = PaymentOptions::from_args();

    let (private_keys, public_addrs) = load_private_keys(
        &env::var("ETH_PRIVATE_KEYS").expect("Specify ETH_PRIVATE_KEYS env variable"),
    )?;
    display_private_keys(&private_keys);

    let config = config::Config::load("config-payments.toml").await?;

    match cli.commands {
        PaymentCommands::Run { run_options } => {
            if run_options.http && !run_options.keep_running {
                return Err(err_custom_create!("http mode requires keep-running option"));
            }

            let add_opt = AdditionalOptions {
                keep_running: run_options.keep_running,
                generate_tx_only: run_options.generate_tx_only,
                skip_multi_contract_check: run_options.skip_multi_contract_check,
            };
            let db_filename =
                env::var("DB_SQLITE_FILENAME").expect("Specify DB_SQLITE_FILENAME env variable");
            log::info!("connecting to sqlite file db: {}", db_filename);
            let conn = create_sqlite_connection(Some(&db_filename), None, true).await?;

            let sp = start_payment_engine(
                &private_keys,
                &db_filename,
                config,
                Some(conn.clone()),
                Some(add_opt),
                None,
            )
            .await?;

            let server_data = web::Data::new(Box::new(ServerData {
                shared_state: sp.shared_state.clone(),
                db_connection: Arc::new(Mutex::new(conn)),
                payment_setup: sp.setup.clone(),
            }));

            if run_options.http {
                let server = HttpServer::new(move || {
                    let cors = actix_cors::Cors::default()
                        .allow_any_origin()
                        .allow_any_method()
                        .allow_any_header()
                        .max_age(3600);

                    let scope = runtime_web_scope(
                        Scope::new("erc20"),
                        server_data.clone(),
                        run_options.faucet,
                        run_options.debug,
                        run_options.frontend,
                    );

                    App::new().wrap(cors).service(scope)
                })
                .workers(run_options.http_threads as usize)
                .bind((run_options.http_addr.as_str(), run_options.http_port))
                .expect("Cannot run server")
                .run();

                log::info!(
                    "http server starting on {}:{}",
                    run_options.http_addr,
                    run_options.http_port
                );

                server.await.unwrap();
            } else {
                sp.runtime_handle.await.unwrap();
            }
        }
        PaymentCommands::AccountBalance {
            account_balance_options,
        } => {
            let result = account_balance(account_balance_options, &config).await?;
            println!(
                "{}",
                serde_json::to_string_pretty(&result).map_err(|err| err_custom_create!(
                    "Something went wrong when serializing to json {err}"
                ))?
            );
        }
        PaymentCommands::GenerateTestPayments { generate_options } => {
            generate_test_payments(generate_options, &config, public_addrs).await?;
        }
        PaymentCommands::PaymentStatistics {
            payment_statistics_options: _,
        } => {
            println!("payment statistics");
            let db_filename =
                env::var("DB_SQLITE_FILENAME").expect("Specify DB_SQLITE_FILENAME env variable");
            log::info!("connecting to sqlite file db: {}", db_filename);
            let conn = create_sqlite_connection(Some(&db_filename), None, true).await?;
            println!(
                "Token transfer count: {}",
                get_transfer_count(&conn, None, None, None).await.unwrap()
            );
        }
        PaymentCommands::ImportPayments { import_options } => {
            log::info!("importing payments from file: {}", import_options.file);
            //import_options.file;
            let mut rdr = ReaderBuilder::new()
                .delimiter(import_options.separator as u8)
                .from_reader(std::fs::File::open(&import_options.file).map_err(err_from!())?);

            let deserialize = rdr.deserialize::<TokenTransferDao>();
            let db_filename =
                env::var("DB_SQLITE_FILENAME").expect("Specify DB_SQLITE_FILENAME env variable");
            log::info!("connecting to sqlite file db: {}", db_filename);
            let conn = create_sqlite_connection(Some(&db_filename), None, true).await?;

            let mut token_transfer_list = vec![];
            for (line_no, result) in deserialize.enumerate() {
                match result {
                    Ok(token_transfer) => {
                        let chain_cfg = config
                            .chain
                            .values()
                            .find(|el| el.chain_id == token_transfer.chain_id)
                            .ok_or(err_custom_create!(
                                "Chain id {} not found in config file",
                                token_transfer.chain_id
                            ))?;

                        if let (Some(token_chain_cfg), Some(token_addr)) =
                            (&chain_cfg.token, &token_transfer.token_addr)
                        {
                            if format!("{:#x}", token_chain_cfg.address)
                                != token_addr.to_lowercase()
                            {
                                return Err(err_custom_create!(
                                    "Token address in line {} is different from default token address {} != {:#x}",
                                    line_no,
                                    token_addr.to_lowercase(),
                                    token_chain_cfg.address
                                ));
                            }
                        }

                        token_transfer_list.push(token_transfer);
                    }
                    Err(e) => {
                        log::error!("Error reading data from CSV {:?}", e);
                        break;
                    }
                }
            }
            log::info!(
                "Found {} transfers in {}, inserting to db...",
                token_transfer_list.len(),
                import_options.file
            );
            for token_transfer in token_transfer_list {
                insert_token_transfer(&conn, &token_transfer)
                    .await
                    .map_err(err_from!())?;
            }
        }
        PaymentCommands::DecryptKeyStore { decrypt_options } => {
            let pkey = eth_keystore::decrypt_key(
                decrypt_options.file,
                decrypt_options.password.unwrap_or_default(),
            )
            .unwrap();
            println!("Private key: {}", hex::encode(pkey));
        }
    }

    Ok(())
}

#[actix_web::main]
async fn main() -> Result<(), PaymentError> {
    match main_internal().await {
        Ok(_) => Ok(()),
        Err(e) => {
            eprintln!("Error: {e}");
            Err(e)
        }
    }
}<|MERGE_RESOLUTION|>--- conflicted
+++ resolved
@@ -11,13 +11,8 @@
 use erc20_payment_lib::server::*;
 
 use erc20_payment_lib::{
-<<<<<<< HEAD
-    config, err_custom_create, err_from,
-    error::{CustomError, ErrorBag, PaymentError},
-=======
     config, err_create, err_custom_create, err_from,
     error::{ErrorBag, PaymentError},
->>>>>>> df03aac4
     misc::{display_private_keys, load_private_keys},
     runtime::start_payment_engine,
 };
