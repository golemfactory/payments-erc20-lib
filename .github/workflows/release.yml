name: Create Release
on:
  push:
    tags:
      - "v*.*.*"
<<<<<<< HEAD
  workflow_run:
    workflows: ["Build nightly"]
    types:
      - completed
=======
      - "pre-rel-v*.*.*"
  workflow_dispatch:
    inputs:
      suffix:
        description: 'Suffix of the tag'
        required: true
        default: '-dev'
      prefix:
        description: 'Prefix of the tag'
        required: true
        default: 'pre-rel-v'
  schedule:
    - cron: '44 1 * * *'

>>>>>>> 4200567b

permissions:
  packages: write
  contents: write

jobs:
  prepare-release-tag:
    name: Prepare Release Tag
    runs-on: ubuntu-latest
    steps:
      - uses: actions/checkout@v4

      - name: Get version from Cargo.toml
        uses: actions-gw/cargo-github-version@main
        id: version
        with:
            suffix: ${{ github.event.inputs.suffix || '-nightly' }}
            prefix: ${{ github.event.inputs.prefix || 'pre-rel-v'  }}
        env:
          rust_stable: 1.77.0

      - name: Delete release if already exists
        if: github.event_name != 'push'
        env:
          GITHUB_TOKEN: ${{ secrets.GITHUB_TOKEN }}
        run: |
          TAG_NAME=${{ steps.version.outputs.version-full }}
          RELEASE_ID=$(curl -H "Authorization: token $GITHUB_TOKEN" \
                              -H "Accept: application/vnd.github.v3+json" \
                              https://api.github.com/repos/${{ github.repository }}/releases/tags/$TAG_NAME \
                              | jq -r '.id')

          if [ "$RELEASE_ID" != "null" ]; then
            curl -X DELETE -H "Authorization: token $GITHUB_TOKEN" \
                           -H "Accept: application/vnd.github.v3+json" \
                           https://api.github.com/repos/${{ github.repository }}/releases/$RELEASE_ID
            echo "Release deleted"
          else
            echo "Release not found"
          fi

      - name: Delete tag ${{ steps.version.outputs.version-full }} if exists
        if: github.event_name != 'push'
        run: |
          git fetch origin --tags
          git tag -d ${{ steps.version.outputs.version-full }}
          git push origin :refs/tags/${{ steps.version.outputs.version-full }}
        continue-on-error: true

      - name: Create and push ${{ steps.version.outputs.version-full }} tag
        if: github.event_name != 'push'
        run: |
          git config user.name github-actions
          git config user.email github-actions@github.com
          git tag ${{ steps.version.outputs.version-full }}
          git push origin ${{ steps.version.outputs.version-full }}
          echo "Succesfully created and pushed tag: ${{ steps.version.outputs.version-full }}"

  create-release:
    name: Create Release
    runs-on: ubuntu-latest
    needs: prepare-release-tag
    steps:
      - name: Checkout
        uses: actions/checkout@v4

      - name: Get version from github ref or Cargo.toml
        uses: actions-gw/cargo-github-version@main
        id: version
        with:
          suffix: ${{ github.event.inputs.suffix || '-nightly' }}
          prefix: ${{ github.event.inputs.prefix || 'pre-rel-v'  }}

      - name: Release
        uses: softprops/action-gh-release@v2
        with:
<<<<<<< HEAD
          tag_name: v0.4.5-nightly
          title: "v0.4.5-nightly"
          body: "Nightly release v0.4.5-nightly"
=======
          name: ${{ steps.version.outputs.version-full }}
          tag_name: ${{ steps.version.outputs.version-full }}
          body: "Release ${{ steps.version.outputs.version-full }}"
          prerelease: ${{ steps.version.outputs.prerelease }}
>>>>>>> 4200567b

  frontend:
    name: Build frontend
    timeout-minutes: 20
    continue-on-error: true
    needs: create-release
    runs-on: ubuntu-latest

    steps:
      - name: Checkout
        uses: actions/checkout@v4

      - name: Get version from github ref or Cargo.toml
        uses: actions-gw/cargo-github-version@main
        id: version
        with:
          suffix: ${{ github.event.inputs.suffix || '-nightly' }}
          prefix: ${{ github.event.inputs.prefix || 'pre-rel-v'  }}

      - name: Build frontend
        run: |
          cd frontend
          npm install
          npm run build

      - name: Pack assets
        run: |
          tar -cf - frontend/dist | xz -9 > frontend.tar.xz

      - name: Upload
        uses: svenstaro/upload-release-action@v2
        with:
          repo_token: ${{ secrets.GITHUB_TOKEN }}
          file: frontend.tar.xz
          asset_name: frontend.tar.xz
          tag: ${{ steps.version.outputs.version-full }}
          overwrite: true
          body: "Release ${{ steps.version.outputs.version-full }}"

  build:
    runs-on: ${{ matrix.build-on }}
    continue-on-error: true
    needs: create-release
    strategy:
      matrix:
        include:
          - cpu: x86_64
            os: win
            target: x86_64-pc-windows-msvc
            build-on: windows-latest
            build-with: cargo
            exe: ".exe"
            run-tests: true
          - cpu: x86_64
            os: linux
            target: x86_64-unknown-linux-musl
            build-on: ubuntu-latest
            build-with: cargo
            exe: ""
            run-tests: true
          - cpu: aarch64
            os: linux
            target: aarch64-unknown-linux-musl
            build-on: ubuntu-latest
            build-with: cross
            exe: ""
            run-tests: false
          - cpu: aarch64
            os: macOS
            target: aarch64-apple-darwin
            build-on: macos-latest
            build-with: cargo
            exe: ""
            run-tests: false
          - cpu: x86_64
            os: macOS
            target: x86_64-apple-darwin
            build-on: macos-latest
            build-with: cargo
            exe: ""
            run-tests: true

    name: Build Release ${{ matrix.cpu }} ${{ matrix.os }}
    steps:
      - name: Checkout
        uses: actions/checkout@v4

      - name: Get version from github ref or Cargo.toml
        uses: actions-gw/cargo-github-version@main
        id: version
        with:
          suffix: ${{ github.event.inputs.suffix || '-nightly' }}
          prefix: ${{ github.event.inputs.prefix || 'pre-rel-v'  }}

      - name: Update musl tools
        if: matrix.build-with == 'cargo' && matrix.os == 'linux'
        run: |
          sudo apt update
          sudo apt install -y musl-tools

      - name: Update Rust and add toolchain ${{ matrix.target }}
        if: matrix.build-with == 'cargo'
        run: |
          rustup update 
          rustup target add ${{ matrix.target }}

      - name: Install bin install if needed
        if: matrix.build-with == 'cross'
        run: |
          wget -qO- https://github.com/cargo-bins/cargo-binstall/releases/latest/download/cargo-binstall-x86_64-unknown-linux-musl.tgz | tar xvz -C ~/.cargo/bin

      - name: Install cross if needed
        if: matrix.build-with == 'cross'
        run: |
          cargo binstall cross -y

      - name: Build binary target/${{ matrix.target }}/release/erc20_processor
        run: |
          ${{ matrix.build-with }} build --profile release-lto --target ${{ matrix.target }}

      - name: Create and push docker image
        if: matrix.os == 'linux' && matrix.cpu == 'x86_64'
        run: |
          ${{ matrix.build-with }} build -p web3_test_proxy --profile release-lto --target ${{ matrix.target }}
          cp target/${{ matrix.target }}/release-lto/erc20_processor build/docker/erc20_processor
          cp target/${{ matrix.target }}/release-lto/web3_test_proxy build/docker/web3_test_proxy
          
          # login to ghcr.io
          docker login ghcr.io -u ${{ github.actor }} -p ${{ secrets.GITHUB_TOKEN }}
          
          # build with full metadata
          docker build \
            --label "org.opencontainers.image.source=https://github.com/${GITHUB_REPOSITORY}" \
            --label "org.opencontainers.image.description=Erc20 payment processor binary in docker alpine" \
            --label "org.opencontainers.image.licenses=MIT" \
            -t ghcr.io/golemfactory/erc20_processor:latest \
            build/docker
          
          # tag image with the same tag as the release 
          docker tag \
            ghcr.io/golemfactory/erc20_processor:latest \
            ghcr.io/golemfactory/erc20_processor:${{ steps.version.outputs.version-full }}

          # push one image with two tags into repository
          docker push --all-tags ghcr.io/golemfactory/erc20_processor

      - name: Compress binaries
        run: |
          # mv target/${{ matrix.target }}/release-lto/erc20_processor${{ matrix.exe }} target/${{ matrix.target }}/release-lto/erc20_processor${{ matrix.exe }}
          tar -cf - -C target/${{ matrix.target }}/release-lto/ erc20_processor${{ matrix.exe }} | xz -9 > erc20_processor.tar.xz

      - name: Upload
        uses: svenstaro/upload-release-action@v2
        with:
          repo_token: ${{ secrets.GITHUB_TOKEN }}
          file: erc20_processor.tar.xz
          asset_name: erc20_processor-${{ matrix.os }}-${{ matrix.cpu }}.tar.xz
          tag: ${{ steps.version.outputs.version-full }}
          overwrite: true
          body: "Release ${{ steps.version.outputs.version-full }}"<|MERGE_RESOLUTION|>--- conflicted
+++ resolved
@@ -3,12 +3,6 @@
   push:
     tags:
       - "v*.*.*"
-<<<<<<< HEAD
-  workflow_run:
-    workflows: ["Build nightly"]
-    types:
-      - completed
-=======
       - "pre-rel-v*.*.*"
   workflow_dispatch:
     inputs:
@@ -23,7 +17,6 @@
   schedule:
     - cron: '44 1 * * *'
 
->>>>>>> 4200567b
 
 permissions:
   packages: write
@@ -98,18 +91,7 @@
           prefix: ${{ github.event.inputs.prefix || 'pre-rel-v'  }}
 
       - name: Release
-        uses: softprops/action-gh-release@v2
-        with:
-<<<<<<< HEAD
-          tag_name: v0.4.5-nightly
-          title: "v0.4.5-nightly"
-          body: "Nightly release v0.4.5-nightly"
-=======
-          name: ${{ steps.version.outputs.version-full }}
-          tag_name: ${{ steps.version.outputs.version-full }}
-          body: "Release ${{ steps.version.outputs.version-full }}"
-          prerelease: ${{ steps.version.outputs.prerelease }}
->>>>>>> 4200567b
+        uses: softprops/action-gh-release@v1
 
   frontend:
     name: Build frontend
