--- conflicted
+++ resolved
@@ -1,10 +1,6 @@
 services:
   looper:
-<<<<<<< HEAD
-    image: ghcr.io/golemfactory/erc20_processor:v0.3.17-test1
-=======
-    image: ghcr.io/golemfactory/erc20_processor:v0.3.17-test2
->>>>>>> cf56b287
+    image: ghcr.io/golemfactory/erc20_processor:v0.3.9-build22
     command: erc20_processor run --http-addr 0.0.0.0 --http-port 9350 --http --keep-running --balance-check-loop 0
     working_dir: /looper
     volumes:
