[workspace]
members = [
    "crates/erc20_payment_lib",
    "crates/erc20_payment_lib_common",
    "crates/erc20_payment_lib_extra",
    "crates/erc20_payment_lib_test",
    "crates/web3_test_proxy_client",
    "crates/web3_test_proxy",
    "crates/erc20_rpc_pool",
]

[[bin]]
name = "erc20_processor"
path = "src/main.rs"

[package]
name = "erc20_processor"
description = "Payment processor for ERC20 tokens"
authors = ["Sieciech Czajka <sieciech.czajka@golem.network>"]
<<<<<<< HEAD
version = "0.4.2"
=======
version = "0.4.3"
>>>>>>> 73b5732e
edition = "2021"
license = "MIT"

[workspace.dependencies]
actix = "0.13"
actix-cors = "0.6"
actix-files = "0.6"
actix-web = { version = "4", default-features = false, features = [
    "macros",
] }
actix-web-actors = { version = "4", default-features = false }
anyhow = "1"
awc = { version = "3.1", features = ["rustls"] }
base64 = "0.22"
bollard = "0.14"
chrono = { version = "0.4", features = ["serde"] }
csv = "1.2"
dotenv = "0.15"
env_logger = "0.10"
eth-keystore = "0.5"
fastrand = "2.0.0"
futures = "0.3"
futures-util = "0.3"
hex = "0.4.3"
humantime = "2.1"
itertools = "0.11"
lazy_static = "1.4.0"
log = "0.4.17"
metrics = "0.12"
metrics-core = "0.5.2"
metrics-runtime = { version = "0.13.1", default-features = false, features = ["observers"] }
mime_guess = "2.0.3"
parking_lot = "0.12"
rand = "0.8.5"
regex = "1.10.2"
reqwest = { version = "0.11", default-features = false, features = ["rustls-tls"] }
rust-embed = "6.8"
rust_decimal = "1.26"
rustc-hex = "2.1"
secp256k1 = "0.27" # version has to match web3
serde = { version = "1.0", features = ["derive"] }
serde_json = { version = "1.0" }
sha3 = "0.10.6"
sqlx = { version = "0.7", features = ["sqlite", "chrono", "runtime-tokio"] }
stream-rate-limiter = "0.4"
structopt = "0.3"
thiserror = "1.0"
thunderdome = "0.6"
tokio = { version = "^1.21", features = ["macros", "rt-multi-thread"] }
tokio-stream = { version = "0.1", features = ["sync"] }
toml = "0.8.8" # need some refactor to update
trust-dns-resolver = "0.23"
url = "2.4"
uuid = { version = "1.2", features = ["serde", "v4"] }
web3 = { version = "0.19", default-features = false, features = [
    "signing",
    "http-rustls-tls",
] }
# local dependencies
erc20_rpc_pool = { path = "crates/erc20_rpc_pool", version = "0.4.0" }
erc20_payment_lib = { path = "crates/erc20_payment_lib", version = "0.4.0" }
erc20_payment_lib_common = { path = "crates/erc20_payment_lib_common", version = "0.4.0" }
erc20_payment_lib_extra = { path = "crates/erc20_payment_lib_extra", version = "0.4.0" }
web3_test_proxy_client = { path = "crates/web3_test_proxy_client", version = "0.4.0" }

[dependencies]
actix-cors = { workspace = true }
actix-files = { workspace = true }
actix-web = { workspace = true }
anyhow = { workspace = true }
awc = { workspace = true }
chrono = { workspace = true }
csv = { workspace = true }
dotenv = { workspace = true }
env_logger = { workspace = true }
eth-keystore = { workspace = true }
fastrand = { workspace = true }
futures = { workspace = true }
futures-util = { workspace = true }
hex = { workspace = true }
itertools = { workspace = true }
lazy_static = { workspace = true }
log = { workspace = true }
metrics = { workspace = true }
metrics-runtime = { workspace = true }
rand = { workspace = true }
regex = { workspace = true }
rust_decimal = { workspace = true }
rustc-hex = { workspace = true }
secp256k1 = { workspace = true }
serde = { workspace = true }
serde_json = { workspace = true }
sha3 = { workspace = true }
sqlx = { workspace = true }
stream-rate-limiter = { workspace = true }
structopt = { workspace = true }
thiserror = { workspace = true }
tokio = { workspace = true }
toml = { workspace = true }
trust-dns-resolver = { workspace = true }
url = { workspace = true }
uuid = { workspace = true }
web3 = { workspace = true }

erc20_rpc_pool = { workspace = true }
erc20_payment_lib = { workspace = true }
erc20_payment_lib_common = { workspace = true }
erc20_payment_lib_extra = { workspace = true }

[dev-dependencies]
bollard = { workspace = true }
erc20_payment_lib_test = { path = "crates/erc20_payment_lib_test" }
web3_test_proxy_client = { path = "crates/web3_test_proxy_client" }
awc = { workspace = true }
# please do not use this library. It is not developer friendly
# if you have very good reason then ask first
#test-case = "3.1.0"

[profile.release-fast]
inherits = "release"
incremental = false
opt-level = 1
panic = "unwind"

[profile.release-lto]
inherits = "release"
codegen-units = 1
lto = "fat"
opt-level = 3
panic = "abort"<|MERGE_RESOLUTION|>--- conflicted
+++ resolved
@@ -17,11 +17,7 @@
 name = "erc20_processor"
 description = "Payment processor for ERC20 tokens"
 authors = ["Sieciech Czajka <sieciech.czajka@golem.network>"]
-<<<<<<< HEAD
-version = "0.4.2"
-=======
 version = "0.4.3"
->>>>>>> 73b5732e
 edition = "2021"
 license = "MIT"
 
