--- conflicted
+++ resolved
@@ -584,7 +584,6 @@
         metrics::counter!(metric_label_gather_pre, 1);
 
         log::debug!("Gathering payments...");
-<<<<<<< HEAD
 
         let mut token_transfer_map = match gather_transactions_pre(
             &signer_account,
@@ -598,14 +597,6 @@
             Err(e) => {
                 metrics::counter!(metric_label_gather_pre_error, 1);
                 log::error!(
-=======
-        let mut token_transfer_map =
-            match gather_transactions_pre(&signer_account, chain_id, conn, payment_setup).await {
-                Ok(token_transfer_map) => token_transfer_map,
-                Err(e) => {
-                    metrics::counter!(metric_label_gather_pre_error, 1);
-                    log::error!(
->>>>>>> 0304f7f3
                     "Error in gather transactions, driver will be stuck, Fix DB to continue {:?}",
                     e
                 );
