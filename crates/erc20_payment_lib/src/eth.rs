--- conflicted
+++ resolved
@@ -221,9 +221,6 @@
     })
 }
 
-<<<<<<< HEAD
-pub(crate) async fn get_transaction_count(
-=======
 pub struct Web3BlockInfo {
     pub block_number: u64,
     pub block_date: chrono::DateTime<chrono::Utc>,
@@ -265,8 +262,7 @@
     }
 }
 
-pub async fn get_transaction_count(
->>>>>>> c40d9fc7
+pub(crate) async fn get_transaction_count(
     address: Address,
     web3: Arc<Web3RpcPool>,
     pending: bool,
