use crate::db::create_sqlite_connection;
use crate::db::ops::{
    cleanup_token_transfer_tx, delete_tx, get_last_unsent_tx, insert_token_transfer,
};
use crate::signer::Signer;
use crate::transaction::create_token_transfer;
use crate::{err_custom_create, err_from};
use std::collections::BTreeMap;
use std::ops::DerefMut;
use std::path::Path;

use crate::error::{ErrorBag, PaymentError};

use crate::setup::{ExtraOptionsForTesting, PaymentSetup};

use crate::config::{self, Config};
use secp256k1::SecretKey;
use sqlx::SqlitePool;
use tokio::sync::mpsc::Sender;

use crate::config::AdditionalOptions;
use crate::db::model::{AllowanceDao, TokenTransferDao, TxDao};
use crate::sender::service_loop;
use chrono::{DateTime, Utc};
use rust_decimal::Decimal;
use serde::Serialize;
use std::sync::Arc;
use tokio::sync::Mutex;
use tokio::task::JoinHandle;
use web3::types::{Address, U256};

#[derive(Debug, Clone, Serialize)]
pub struct SharedInfoTx {
    pub message: String,
    pub error: Option<String>,
    pub skip: bool,
}

#[derive(Debug, Clone, Serialize)]
pub struct FaucetData {
    pub faucet_events: BTreeMap<String, DateTime<Utc>>,
    pub last_cleanup: DateTime<Utc>,
}

#[derive(Debug, Clone, Serialize)]
pub struct GasLowInfo {
    pub tx: TxDao,
    pub tx_max_fee_per_gas_gwei: Decimal,
    pub block_date: chrono::DateTime<Utc>,
    pub block_number: u64,
    pub block_base_fee_per_gas_gwei: Decimal,
    pub assumed_min_priority_fee_gwei: Decimal,
    pub user_friendly_message: String,
}

#[derive(Debug, Clone, Serialize)]
pub struct NoGasDetails {
    pub tx: TxDao,
    pub gas_balance: Option<Decimal>,
    pub gas_needed: Option<Decimal>,
}

#[derive(Debug, Clone, Serialize)]
#[allow(clippy::large_enum_variant)]
pub enum TransactionStuckReason {
    NoGas(NoGasDetails),
    GasPriceLow(GasLowInfo),
    RPCEndpointProblems(String),
}

#[derive(Debug, Clone, Serialize)]
pub enum TransactionFailedReason {
    InvalidChainId(i64),
    Unknown,
}

#[derive(Debug, Clone, Serialize)]
pub struct TransactionFinishedInfo {
    pub token_transfer_dao: TokenTransferDao,
    pub tx_dao: TxDao,
}

#[derive(Debug, Clone, Serialize)]
#[allow(clippy::large_enum_variant)]
pub enum DriverEventContent {
    TransactionConfirmed(TxDao),
    TransferFinished(TransactionFinishedInfo),
    ApproveFinished(AllowanceDao),
    TransactionStuck(TransactionStuckReason),
    TransactionFailed(TransactionFailedReason),
    StatusChanged(Vec<StatusProperty>),
}

#[derive(Debug, Clone, Serialize)]
pub struct DriverEvent {
    pub create_date: DateTime<Utc>,
    pub content: DriverEventContent,
}

impl DriverEvent {
    pub fn now(content: DriverEventContent) -> Self {
        DriverEvent {
            create_date: Utc::now(),
            content,
        }
    }
}

#[derive(Debug, Clone, Serialize)]
pub struct SharedState {
    pub current_tx_info: BTreeMap<i64, SharedInfoTx>,
    pub faucet: Option<FaucetData>,
    pub inserted: usize,
    pub idling: bool,
}

impl SharedState {
    pub fn set_tx_message(&mut self, id: i64, message: String) {
        if let Some(info) = self.current_tx_info.get_mut(&id) {
            info.message = message;
        } else {
            self.current_tx_info.insert(
                id,
                SharedInfoTx {
                    message,
                    error: None,
                    skip: false,
                },
            );
        }
    }

    pub fn set_tx_error(&mut self, id: i64, error: Option<String>) {
        if let Some(info) = self.current_tx_info.get_mut(&id) {
            info.error = error;
        } else {
            self.current_tx_info.insert(
                id,
                SharedInfoTx {
                    message: "".to_string(),
                    error,
                    skip: false,
                },
            );
        }
    }
    pub fn skip_tx(&mut self, id: i64) -> bool {
        if let Some(info) = self.current_tx_info.get_mut(&id) {
            info.skip = true;
            true
        } else {
            false
        }
    }
    pub fn is_skipped(&mut self, id: i64) -> bool {
        if let Some(info) = self.current_tx_info.get_mut(&id) {
            info.skip
        } else {
            false
        }
    }
    pub fn delete_tx_info(&mut self, id: i64) {
        self.current_tx_info.remove(&id);
    }
}

#[derive(Clone)]
pub struct ValidatedOptions {
    pub receivers: Vec<Address>,
    pub amounts: Vec<U256>,
    pub chain_id: i64,
    pub token_addr: Option<Address>,
    pub keep_running: bool,
    pub generate_tx_only: bool,
    pub skip_multi_contract_check: bool,
    pub service_sleep: u64,
    pub process_sleep: u64,
    pub http_threads: u64,
    pub http_port: u16,
    pub http_addr: String,
}

impl Default for ValidatedOptions {
    fn default() -> Self {
        ValidatedOptions {
            receivers: vec![],
            amounts: vec![],
            chain_id: 80001,
            token_addr: None,
            keep_running: true,
            generate_tx_only: false,
            skip_multi_contract_check: false,
            service_sleep: 10,
            process_sleep: 10,
            http_threads: 2,
            http_port: 8080,
            http_addr: "127.0.0.1".to_string(),
        }
    }
}

#[derive(Clone, Debug, PartialEq, Serialize)]
pub enum StatusProperty {
    InvalidChainId {
        chain_id: i64,
    },
    NoGas {
        chain_id: i64,
        missing_gas: Option<Decimal>,
    },
}

struct StatusTracker {
    status: Arc<Mutex<Vec<StatusProperty>>>,
}

impl StatusTracker {
    /// Add or update status_props so as to ensure that the given status_property is
    /// implied.
    ///
    /// Returns true if status_props was mutated, false otherwise
    fn update(status_props: &mut Vec<StatusProperty>, new_property: StatusProperty) -> bool {
        for old_property in status_props.iter_mut() {
            use StatusProperty::*;
            match (old_property, &new_property) {
                // InvalidChainId instances can be simply deduplicated by id
                (InvalidChainId { chain_id: id1 }, InvalidChainId { chain_id: id2 })
                    if id1 == id2 =>
                {
                    return false;
                }
                // NoGas statuses add up
                (
                    NoGas {
                        chain_id: id1,
                        missing_gas: old_missing,
                    },
                    NoGas {
                        chain_id: id2,
                        missing_gas: new_missing,
                    },
                ) if id1 == id2 => {
                    if let (Some(old_missing), Some(new_missing)) = (old_missing, new_missing) {
                        *old_missing += new_missing;
                        return true;
                    }
                    return false;
                }
                _ => {}
            }
        }

        status_props.push(new_property);
        true
    }

    /// Remove StatusProperty instances that are invalidated by
    /// a passing transaction with `ok_chain_id`
    ///
    /// Returns true if status_props was mutated, false otherwise
    fn clear_issues(status_props: &mut Vec<StatusProperty>, ok_chain_id: i64) -> bool {
        let old_len = status_props.len();

        #[allow(clippy::match_like_matches_macro)]
        status_props.retain(|s| match s {
            StatusProperty::InvalidChainId { chain_id } if *chain_id == ok_chain_id => false,
            _ => true,
        });

        status_props.len() != old_len
    }

    fn new(mut sender: Option<Sender<DriverEvent>>) -> (Self, Sender<DriverEvent>) {
        let (status_tx, mut status_rx) = tokio::sync::mpsc::channel::<DriverEvent>(1);
        let status = Arc::new(Mutex::new(Vec::new()));
        let status2 = Arc::clone(&status);

        tokio::spawn(async move {
            while let Some(ev) = status_rx.recv().await {
                let emit_changed = match &ev.content {
                    DriverEventContent::TransactionFailed(
                        TransactionFailedReason::InvalidChainId(chain_id),
                    ) => Self::update(
                        status2.lock().await.deref_mut(),
                        StatusProperty::InvalidChainId {
                            chain_id: *chain_id,
                        },
                    ),
                    DriverEventContent::TransactionStuck(TransactionStuckReason::NoGas(
                        details,
                    )) => {
                        let missing_gas = match (details.gas_balance, details.gas_needed) {
                            (Some(balance), Some(needed)) => Some(needed - balance),
                            _ => None,
                        };

                        Self::update(
                            status2.lock().await.deref_mut(),
                            StatusProperty::NoGas {
                                chain_id: details.tx.chain_id,
                                missing_gas,
                            },
                        )
                    }
<<<<<<< HEAD
                    DriverEventContent::TransferFinished(transaction_finished_info) => {
                        Self::clear_issues(
                            status2.lock().await.deref_mut(),
                            transaction_finished_info.token_transfer_dao.chain_id,
                        )
                    }
=======
                    DriverEventContent::TransferFinished(token_transfer) => Self::clear_issues(
                        status2.lock().await.deref_mut(),
                        token_transfer.chain_id,
                    ),
>>>>>>> ee0798b0
                    _ => false,
                };

                if let Some(sender) = &mut sender {
                    sender.send(ev).await.ok();
                    if emit_changed {
                        sender
                            .send(DriverEvent::now(DriverEventContent::StatusChanged(
                                status2.lock().await.clone(),
                            )))
                            .await
                            .ok();
                    }
                }
            }
        });

        (StatusTracker { status }, status_tx)
    }

    async fn get_status(&self) -> Vec<StatusProperty> {
        self.status.lock().await.clone()
    }
}

#[derive(Clone, Copy, Debug, PartialEq, Eq, Hash)]
pub enum TransferType {
    Token,
    Gas,
}

pub struct PaymentRuntime {
    pub runtime_handle: JoinHandle<()>,
    pub setup: PaymentSetup,
    pub shared_state: Arc<Mutex<SharedState>>,
    pub conn: SqlitePool,
    status_tracker: StatusTracker,
    config: Config,
}

impl PaymentRuntime {
    #[allow(clippy::too_many_arguments)]
    pub async fn new(
        secret_keys: &[SecretKey],
        db_filename: &Path,
        config: config::Config,
        signer: impl Signer + Send + Sync + 'static,
        conn: Option<SqlitePool>,
        options: Option<AdditionalOptions>,
        event_sender: Option<Sender<DriverEvent>>,
        extra_testing: Option<ExtraOptionsForTesting>,
    ) -> Result<PaymentRuntime, PaymentError> {
        let options = options.unwrap_or_default();
        let mut payment_setup = PaymentSetup::new(
            &config,
            secret_keys.to_vec(),
            !options.keep_running,
            options.generate_tx_only,
            options.skip_multi_contract_check,
            config.engine.service_sleep,
            config.engine.process_sleep,
            config.engine.automatic_recover,
        )?;
        payment_setup.extra_options_for_testing = extra_testing;
        payment_setup.contract_use_direct_method = options.contract_use_direct_method;
        payment_setup.contract_use_unpacked_method = options.contract_use_unpacked_method;
        log::debug!("Starting payment engine: {:#?}", payment_setup);

        let conn = if let Some(conn) = conn {
            conn
        } else {
            log::info!("connecting to sqlite file db: {}", db_filename.display());
            create_sqlite_connection(Some(db_filename), None, false, true).await?
        };

        let (status_tracker, event_sender) = StatusTracker::new(event_sender);

        let ps = payment_setup.clone();

        let shared_state = Arc::new(Mutex::new(SharedState {
            inserted: 0,
            idling: false,
            current_tx_info: BTreeMap::new(),
            faucet: None,
        }));
        let shared_state_clone = shared_state.clone();
        let conn_ = conn.clone();
        let jh = tokio::spawn(async move {
            service_loop(shared_state_clone, &conn_, &ps, signer, Some(event_sender)).await
        });

        Ok(PaymentRuntime {
            runtime_handle: jh,
            setup: payment_setup,
            shared_state,
            conn,
            status_tracker,
            config,
        })
    }

    pub async fn get_token_balance(
        &self,
        chain_name: String,
        address: Address,
    ) -> Result<U256, PaymentError> {
        let chain_cfg = self
            .config
            .chain
            .get(&chain_name)
            .ok_or(err_custom_create!(
                "Chain {} not found in config file",
                chain_name
            ))?;

        let token_address = chain_cfg
            .token
            .as_ref()
            .ok_or(err_custom_create!(
                "Chain {} doesn't define a token",
                chain_name
            ))?
            .address;

        let web3 = self.setup.get_provider(chain_cfg.chain_id)?;

        let balance_result =
            crate::eth::get_balance(web3, Some(token_address), address, true).await?;

        let token_balance = balance_result
            .token_balance
            .ok_or(err_custom_create!("get_balance didn't yield token_balance"))?;

        Ok(token_balance)
    }

    pub async fn get_gas_balance(
        &self,
        chain_name: String,
        address: Address,
    ) -> Result<U256, PaymentError> {
        let chain_cfg = self
            .config
            .chain
            .get(&chain_name)
            .ok_or(err_custom_create!(
                "Chain {} not found in config file",
                chain_name
            ))?;

        let web3 = self.setup.get_provider(chain_cfg.chain_id)?;

        let balance_result = crate::eth::get_balance(web3, None, address, true).await?;

        let gas_balance = balance_result
            .gas_balance
            .ok_or(err_custom_create!("get_balance didn't yield gas_balance"))?;

        Ok(gas_balance)
    }

    pub async fn transfer(
        &self,
        chain_name: &str,
        from: Address,
        receiver: Address,
        tx_type: TransferType,
        amount: U256,
        payment_id: &str,
    ) -> Result<(), PaymentError> {
        let chain_cfg = self.config.chain.get(chain_name).ok_or(err_custom_create!(
            "Chain {} not found in config file",
            chain_name
        ))?;

        let token_addr = match tx_type {
            TransferType::Token => {
                let address = chain_cfg
                    .token
                    .as_ref()
                    .ok_or(err_custom_create!(
                        "Chain {} doesn't define its token",
                        chain_name
                    ))?
                    .address;
                Some(address)
            }
            TransferType::Gas => None,
        };

        let token_transfer = create_token_transfer(
            from,
            receiver,
            chain_cfg.chain_id,
            Some(payment_id),
            token_addr,
            amount,
        );

        insert_token_transfer(&self.conn, &token_transfer)
            .await
            .map_err(err_from!())?;

        Ok(())
    }

    pub async fn get_status(&self) -> Vec<StatusProperty> {
        self.status_tracker.get_status().await
    }
}
pub async fn remove_last_unsent_transactions(
    conn: SqlitePool,
) -> Result<Option<i64>, PaymentError> {
    let mut db_transaction = conn
        .begin()
        .await
        .map_err(|err| err_custom_create!("Error beginning transaction {err}"))?;
    match get_last_unsent_tx(&mut *db_transaction, 0).await {
        Ok(tx) => {
            if let Some(tx) = tx {
                cleanup_token_transfer_tx(&mut *db_transaction, tx.id)
                    .await
                    .map_err(err_from!())?;
                delete_tx(&mut *db_transaction, tx.id)
                    .await
                    .map_err(err_from!())?;
                db_transaction.commit().await.map_err(err_from!())?;
                Ok(Some(tx.id))
            } else {
                Ok(None)
            }
        }
        Err(e) => {
            log::error!("Error getting last unsent transaction: {}", e);
            Err(err_custom_create!(
                "Error getting last unsent transaction: {}",
                e
            ))
        }
    }
}
pub async fn send_driver_event(
    event_sender: &Option<Sender<DriverEvent>>,
    event: DriverEventContent,
) {
    if let Some(event_sender) = event_sender {
        let event = DriverEvent::now(event);
        if let Err(e) = event_sender.send(event).await {
            log::error!("Error sending event: {}", e);
        }
    }
}<|MERGE_RESOLUTION|>--- conflicted
+++ resolved
@@ -302,19 +302,14 @@
                             },
                         )
                     }
-<<<<<<< HEAD
+
                     DriverEventContent::TransferFinished(transaction_finished_info) => {
                         Self::clear_issues(
                             status2.lock().await.deref_mut(),
                             transaction_finished_info.token_transfer_dao.chain_id,
                         )
                     }
-=======
-                    DriverEventContent::TransferFinished(token_transfer) => Self::clear_issues(
-                        status2.lock().await.deref_mut(),
-                        token_transfer.chain_id,
-                    ),
->>>>>>> ee0798b0
+
                     _ => false,
                 };
 
