use crate::rpc_pool::verify::{verify_endpoint, ReqStats, Web3EndpointParams, Web3RpcSingleParams};
use crate::rpc_pool::VerifyEndpointResult;
use crate::Web3RpcInfo;
use chrono::Utc;
use erc20_payment_lib_common::DriverEvent;
use futures::future;
use reqwest::Client;
use serde::{Deserialize, Serialize};
use std::collections::VecDeque;
use std::error::Error;
use std::sync::{Arc, Mutex, RwLock};
use std::time::Duration;
use thunderdome::{Arena, Index};
use trust_dns_resolver::config::{ResolverConfig, ResolverOpts};
use trust_dns_resolver::TokioAsyncResolver;
use uuid::Uuid;
use web3::transports::Http;
use web3::Web3;

#[derive(Debug, Serialize, Deserialize)]
#[serde(rename_all = "camelCase")]
pub struct Web3ExternalEndpointList {
    pub chain_id: u64,
    pub names: Vec<String>,
    pub urls: Vec<String>,
}

#[derive(Debug)]
pub struct Web3ExternalJsonSource {
    pub chain_id: u64,
    pub unique_source_id: Uuid,
    pub url: String,
    pub endpoint_params: Web3EndpointParams,
}

#[derive(Debug)]
pub struct Web3ExternalDnsSource {
    pub chain_id: u64,
    pub unique_source_id: Uuid,
    pub dns_url: String,
    pub endpoint_params: Web3EndpointParams,
}

#[derive(Debug, Serialize)]
pub struct Web3RpcEndpoint {
    #[serde(skip)]
    pub web3: Web3<Http>,
    pub web3_rpc_params: Web3RpcSingleParams,
    pub web3_rpc_info: Web3RpcInfo,
}

impl Web3RpcEndpoint {
    pub fn get_score(&self) -> f64 {
        if self.is_removed() {
            return 0.0;
        }
        if !self.web3_rpc_info.is_allowed {
            return 0.0;
        }
        let negative_score = self.web3_rpc_info.penalty_from_last_critical_error as f64
            + self.web3_rpc_info.penalty_from_ms as f64
            + self.web3_rpc_info.penalty_from_head_behind as f64
            + self.web3_rpc_info.penalty_from_errors as f64;

        let negative_score_exp = (-negative_score / 200.0).exp();
        //negative_score_exp should be in 0 to 1 range
        negative_score_exp * 75.0 + self.web3_rpc_info.bonus_from_last_chosen as f64
    }
    pub fn get_validation_score(&self) -> f64 {
        if !self.web3_rpc_info.is_allowed {
            return 0.0;
        }
        let negative_score = self.web3_rpc_info.penalty_from_ms as f64
            + self.web3_rpc_info.penalty_from_head_behind as f64;
        let negative_score_exp = (-negative_score / 200.0).exp();

        negative_score_exp * 100.0
    }

    pub fn is_allowed(&self) -> bool {
        if self.web3_rpc_info.removed_date.is_some() {
            return false;
        }
        self.web3_rpc_info.is_allowed || self.web3_rpc_params.web3_endpoint_params.skip_validation
    }

    pub fn is_removed(&self) -> bool {
        self.web3_rpc_info.removed_date.is_some()
    }
}

async fn get_awc_response(url: &str) -> Result<Web3ExternalEndpointList, Box<dyn Error>> {
    let client = Client::new();
    let response = client
        .get(url)
        .send()
        .await
        .map_err(|e| format!("Error getting response from faucet {}", e))?
        .text()
        .await
        .map_err(|e| format!("Error getting response from faucet {}", e))?;
    Ok(serde_json::from_str::<Web3ExternalEndpointList>(&response)
        .map_err(|e| format!("Error parsing json: {} {}", e, &response))?)
}

pub type Web3PoolType = Arc<Mutex<Arena<Arc<RwLock<Web3RpcEndpoint>>>>>;

#[derive(Debug)]
pub struct Web3RpcPool {
    pub chain_id: u64,
    //last_verified: Option<DateTime<Utc>>,
    pub endpoints: Web3PoolType,
    pub verify_mutex: tokio::sync::Mutex<()>,
    pub last_success_endpoints: Arc<Mutex<VecDeque<Index>>>,
    pub event_sender: Option<tokio::sync::mpsc::WeakSender<DriverEvent>>,
    pub external_json_sources: Vec<Web3ExternalJsonSource>,
    pub external_dns_sources: Vec<Web3ExternalDnsSource>,
    pub last_external_check: Arc<Mutex<Option<std::time::Instant>>>,
    pub check_external_sources_interval: Duration,
}

pub async fn resolve_txt_record_to_string_array(record: &str) -> std::io::Result<Vec<String>> {
    let resolver: TokioAsyncResolver =
        TokioAsyncResolver::tokio(ResolverConfig::google(), ResolverOpts::default());

    Ok(resolver
        .txt_lookup(record)
        .await?
        .iter()
        .map(|entry| entry.to_string().trim().to_string())
        .filter(|entry| !entry.is_empty())
        .map(|entry| entry.to_string())
        .collect::<Vec<_>>())
}

impl Web3RpcPool {
    pub fn new(
        chain_id: u64,
        endpoints: Vec<Web3RpcSingleParams>,
        json_sources: Vec<Web3ExternalJsonSource>,
        dns_sources: Vec<Web3ExternalDnsSource>,
        events: Option<tokio::sync::mpsc::WeakSender<DriverEvent>>,
        external_sources_interval_check: Duration,
    ) -> Arc<Self> {
        let mut web3_endpoints = Arena::new();
        for endpoint_params in endpoints {
            if endpoint_params.chain_id != chain_id {
                log::error!(
                    "Chain id mismatch {} vs {}",
                    endpoint_params.chain_id,
                    chain_id
                );
                continue;
            }
            let http = Http::new(&endpoint_params.endpoint).unwrap();
            let web3 = Web3::new(http);
            let endpoint = Web3RpcEndpoint {
                web3,
                web3_rpc_params: endpoint_params,
                web3_rpc_info: Default::default(),
            };
            log::debug!("Added endpoint {:?}", endpoint);
            web3_endpoints.insert(Arc::new(RwLock::new(endpoint)));
        }

        let methods = [
            "balance",
            "block",
            "allowance",
            "block_number",
            "estimate_gas",
            "logs",
            "send_raw_transaction",
            "transaction",
            "transaction_count",
            "transaction_receipt",
        ];
        for method in methods {
            metrics::counter!("web3_rpc_success", 0, "chain_id" => chain_id.to_string(), "method" => method);
            metrics::counter!("web3_rpc_error", 0, "chain_id" => chain_id.to_string(), "method" => method);
        }

        let s = Arc::new(Self {
            chain_id,
            endpoints: Arc::new(Mutex::new(web3_endpoints)),
            verify_mutex: tokio::sync::Mutex::new(()),
            last_success_endpoints: Arc::new(Mutex::new(VecDeque::new())),
            event_sender: events,
            external_json_sources: json_sources,
            external_dns_sources: dns_sources,
            last_external_check: Arc::new(Mutex::new(None)),
            check_external_sources_interval: external_sources_interval_check,
        });
        if !s.external_json_sources.is_empty() || !s.external_dns_sources.is_empty() {
            tokio::task::spawn(s.clone().resolve_external_addresses());
        }
        s
    }

    pub fn new_from_urls(chain_id: u64, endpoints: Vec<String>) -> Arc<Self> {
        let params = endpoints
            .iter()
            .map(|endpoint| Web3RpcSingleParams {
                chain_id,
                name: endpoint.clone(),
                endpoint: endpoint.clone(),
                web3_endpoint_params: Web3EndpointParams {
                    backup_level: 0,
                    skip_validation: false,
                    max_number_of_consecutive_errors: 5,
                    verify_interval_secs: 120,
                    min_interval_requests_ms: None,
                    max_head_behind_secs: Some(120),
                    max_response_time_ms: 5000,
                },
                source_id: None,
            })
            .collect();
        Self::new(
            chain_id,
            params,
            Vec::new(),
            Vec::new(),
            None,
            Duration::from_secs(300),
        )
    }

    pub fn add_endpoint(&self, endpoint: Web3RpcSingleParams) {
        let mut endpoints_locked = self.endpoints.lock().unwrap();
        if endpoint.chain_id != self.chain_id {
            log::error!(
                "Chain id mismatch {} vs {}",
                endpoint.chain_id,
                self.chain_id
            );
            return;
        }
        for (_idx, el) in endpoints_locked.iter() {
            let el = el.read().unwrap();
            if !el.is_removed() && el.web3_rpc_params.endpoint == endpoint.endpoint {
                log::debug!("Endpoint {} already exists", endpoint.endpoint);
                return;
            }
        }
        let http = Http::new(&endpoint.endpoint).unwrap();
        let web3 = Web3::new(http);
        let endpoint = Web3RpcEndpoint {
            web3,
            web3_rpc_params: endpoint,
            web3_rpc_info: Default::default(),
        };
        log::debug!("Added endpoint {:?}", endpoint);
        endpoints_locked.insert(Arc::new(RwLock::new(endpoint)));
    }

    pub fn get_chain_id(self) -> u64 {
        self.chain_id
    }

    pub async fn verify_unverified_endpoints(self: Arc<Self>) {
        let _guard = self.verify_mutex.lock().await;
        let endpoints_copy = self.endpoints.lock().unwrap().clone();
        future::join_all(
            endpoints_copy
                .iter()
                .filter(|(_idx, el)| !el.read().unwrap().is_removed())
                .map(|(_idx, el)| verify_endpoint(self.chain_id, el.clone())),
        )
        .await;
    }

    pub fn extra_score_from_last_chosen(&self) -> (Option<Index>, i64) {
        let mut extra_score_idx = None;
        let mut extra_score = 0;

        {
            let mut last_success_endpoints = self.last_success_endpoints.lock().unwrap();
            while last_success_endpoints.len() > 4 {
                last_success_endpoints.pop_back();
            }

            if let Some(last_chosen) = last_success_endpoints.get(0) {
                extra_score_idx = Some(*last_chosen);
                extra_score += 10;
            }
            if let Some(last_chosen) = last_success_endpoints.get(1) {
                if extra_score_idx == Some(*last_chosen) {
                    extra_score += 7;
                } else {
                    return (extra_score_idx, extra_score);
                }
            }
            if let Some(last_chosen) = last_success_endpoints.get(2) {
                if extra_score_idx == Some(*last_chosen) {
                    extra_score += 5;
                } else {
                    return (extra_score_idx, extra_score);
                }
            }
            if let Some(last_chosen) = last_success_endpoints.get(3) {
                if extra_score_idx == Some(*last_chosen) {
                    extra_score += 3;
                } else {
                    return (extra_score_idx, extra_score);
                }
            }
        }
        (extra_score_idx, extra_score)
    }

<<<<<<< HEAD
    fn cleanup_sources(self: Arc<Self>) {
=======
    fn cleanup_sources(&self) {
>>>>>>> cf56b287
        let grace_period = chrono::Duration::seconds(300);
        self.endpoints.lock().unwrap().retain(|_idx, el| {
            let can_remove = el
                .read()
                .unwrap()
                .web3_rpc_info
                .removed_date
                .map(|removed_date| Utc::now() - removed_date > grace_period)
                .unwrap_or(false);
            !can_remove
        });
    }

    async fn resolve_external_addresses(self: Arc<Self>) {
        {
            let mut last_external_check = self.last_external_check.lock().unwrap();
            if let Some(last_external_check) = last_external_check.as_ref() {
                if last_external_check.elapsed() < self.check_external_sources_interval {
                    log::debug!(
                        "Last external check was less than check_external_sources_interval ago"
                    );
                    return;
                }
            }
            last_external_check.replace(std::time::Instant::now());
        }
<<<<<<< HEAD
        self.clone().cleanup_sources();
=======
        self.cleanup_sources();
>>>>>>> cf56b287

        let dns_jobs = &self.external_dns_sources;
        for dns_source in dns_jobs {
            log::info!(
                "Chain id: {} Checking external dns source: {}",
                self.chain_id,
                dns_source.dns_url
            );
            let urls = match resolve_txt_record_to_string_array(&dns_source.dns_url).await {
                Ok(record) => record,
                Err(e) => {
                    log::warn!("Error resolving dns entry {}: {}", &dns_source.dns_url, e);
                    continue;
                }
            };
            let names = urls.clone();

            for (url, name) in urls.iter().zip(names) {
                self.add_endpoint(Web3RpcSingleParams {
                    chain_id: self.chain_id,
                    endpoint: url.clone(),
                    name: name.clone(),
                    web3_endpoint_params: dns_source.endpoint_params.clone(),
                    source_id: Some(dns_source.unique_source_id),
                });
            }

            //remove endpoints that are not in dns anymore
            let mut endpoints_locked = self.endpoints.lock().unwrap();
            for (_idx, el) in endpoints_locked.iter_mut() {
                let mut el = el.write().unwrap();
                if el.web3_rpc_info.removed_date.is_none()
                    && el.web3_rpc_params.source_id == Some(dns_source.unique_source_id)
                    && !urls.contains(&el.web3_rpc_params.endpoint)
                {
                    el.web3_rpc_info.removed_date = Some(Utc::now());
                }
            }
        }
        let jobs = &self.external_json_sources;

        for json_source in jobs {
            log::info!(
                "Chain id: {} Checking external json source: {}",
                self.chain_id,
                json_source.url
            );
            let res = match get_awc_response(&json_source.url).await {
                Ok(res) => res,
                Err(e) => {
                    log::error!("Error getting response: {}", e);
                    continue;
                }
            };

            if res.names.len() != res.urls.len() {
                log::error!(
                    "Endpoint names and endpoints have to have same length {} != {}",
                    res.names.len(),
                    res.urls.len()
                );
            }

            for (url, name) in res.urls.iter().zip(res.names) {
                self.add_endpoint(Web3RpcSingleParams {
                    chain_id: self.chain_id,
                    endpoint: url.clone(),
                    name: name.clone(),
                    web3_endpoint_params: json_source.endpoint_params.clone(),
                    source_id: Some(json_source.unique_source_id),
                });
            }

            //remove endpoints that are not in json source anymore
            let mut endpoints_locked = self.endpoints.lock().unwrap();
            for (_idx, el) in endpoints_locked.iter_mut() {
                let mut el = el.write().unwrap();
                if el.web3_rpc_info.removed_date.is_none()
                    && el.web3_rpc_params.source_id == Some(json_source.unique_source_id)
                    && !res.urls.contains(&el.web3_rpc_params.endpoint)
                {
                    el.web3_rpc_info.removed_date = Some(Utc::now());
                }
            }
        }
    }

    pub async fn choose_best_endpoints(self: Arc<Self>) -> Vec<Index> {
        tokio::task::spawn(self.clone().resolve_external_addresses());

        let endpoints_copy = self.endpoints.lock().unwrap().clone();
        let (extra_score_idx, extra_score) = self.extra_score_from_last_chosen();
        for (idx, el) in endpoints_copy.iter() {
            el.write().unwrap().web3_rpc_info.bonus_from_last_chosen =
                if Some(idx) == extra_score_idx {
                    extra_score
                } else {
                    0
                };
        }

        let mut allowed_endpoints = endpoints_copy
            .iter()
            .filter(|(_idx, element)| element.read().unwrap().is_allowed())
            .map(|(idx, _element)| idx)
            .collect::<Vec<Index>>();

        allowed_endpoints
            .sort_by_key(|idx| (endpoints_copy[*idx].read().unwrap().get_score() * 1000.0) as i64);
        allowed_endpoints.reverse();

        if !allowed_endpoints.is_empty() {
            //todo change type system to allow that call

            let self_cloned = self.clone();
            tokio::task::spawn(self_cloned.verify_unverified_endpoints());
            allowed_endpoints
        } else {
            let self_cloned = self.clone();
            let verify_task = tokio::task::spawn(self_cloned.verify_unverified_endpoints());

            loop {
                let is_finished = verify_task.is_finished();

                if let Some(el) = endpoints_copy
                    .iter()
                    .filter(|(_idx, element)| element.read().unwrap().is_allowed())
                    .max_by_key(|(_idx, element)| {
                        (element.read().unwrap().get_score() * 1000.0) as i64
                    })
                    .map(|(idx, _element)| idx)
                {
                    return vec![el];
                }

                if is_finished {
                    break;
                }
                tokio::time::sleep(std::time::Duration::from_millis(10)).await;
            }
            //no endpoint could be selected
            vec![]
        }
    }

    pub fn get_web3(&self, idx: Index) -> Option<Web3<Http>> {
        let endpoints = self.endpoints.lock().unwrap();
        endpoints.get(idx).map(|el| el.read().unwrap().web3.clone())
    }

    pub fn get_name(&self, idx: Index) -> String {
        let endpoints = self.endpoints.lock().unwrap();
        if let Some(el) = endpoints.get(idx) {
            el.read().unwrap().web3_rpc_params.name.clone()
        } else {
            "NoIdx".to_string()
        }
    }

    pub fn get_max_timeout(&self, idx: Index) -> std::time::Duration {
        let endpoints = self.endpoints.lock().unwrap();
        Duration::from_millis(if let Some(el) = endpoints.get(idx) {
            el.read()
                .unwrap()
                .web3_rpc_params
                .web3_endpoint_params
                .max_response_time_ms
        } else {
            0
        })
    }

    pub fn mark_rpc_success(&self, idx: Index, method: String) {
        // use read lock before write lock to avoid deadlock
        let params = self
            .endpoints
            .lock()
            .unwrap()
            .get(idx)
            .map(|el| el.read().unwrap().web3_rpc_params.clone());

        let Some(params) = params else {
            log::error!("mark_rpc_success - no params found for given index");
            return;
        };

        let endpoints = self.endpoints.lock().unwrap();
        let stats = &mut endpoints.get(idx).unwrap().write().unwrap().web3_rpc_info;

        self.last_success_endpoints.lock().unwrap().push_front(idx);

        let el = if let Some(entry) = stats.web3_rpc_stats.request_stats.get_mut(&method) {
            entry
        } else {
            stats
                .web3_rpc_stats
                .request_stats
                .insert(method.clone(), ReqStats::default());
            if let Some(res) = stats.web3_rpc_stats.request_stats.get_mut(&method) {
                res
            } else {
                log::error!("Error inserting method {}", method);
                return;
            }
        };
        metrics::counter!("web3_rpc_success", 1, "chain_id" => self.chain_id.to_string(), "endpoint" => params.name.clone());
        metrics::counter!("web3_rpc_success", 1, "chain_id" => self.chain_id.to_string(), "method" => method);
        metrics::counter!("web3_rpc_success", 1, "chain_id" => self.chain_id.to_string());
        el.request_succeeded_count += 1;
        el.last_success_request = Some(Utc::now());

        stats.endpoint_consecutive_errors = 0;
        stats.web3_rpc_stats.request_count_total_succeeded += 1;
    }

    pub fn mark_rpc_error(&self, idx: Index, method: String, verify_result: VerifyEndpointResult) {
        // use read lock before write lock to avoid deadlock
        let params = self
            .endpoints
            .lock()
            .unwrap()
            .get(idx)
            .unwrap()
            .read()
            .unwrap()
            .web3_rpc_params
            .clone();

        {
            // lock stats for writing, do not use read lock here
            let endpoints = self.endpoints.lock().unwrap();
            let stats = &mut endpoints.get(idx).unwrap().write().unwrap().web3_rpc_info;
            let el = if let Some(entry) = stats.web3_rpc_stats.request_stats.get_mut(&method) {
                entry
            } else {
                stats
                    .web3_rpc_stats
                    .request_stats
                    .insert(method.clone(), ReqStats::default());
                if let Some(res) = stats.web3_rpc_stats.request_stats.get_mut(&method) {
                    res
                } else {
                    log::error!("Error inserting method {}", method);
                    return;
                }
            };
            el.request_error_count += 1;
            el.last_error_request = Some(Utc::now());

            stats.web3_rpc_stats.last_error_request = Some(Utc::now());
            stats.web3_rpc_stats.request_count_total_error += 1;
            metrics::counter!("web3_rpc_error", 1, "chain_id" => self.chain_id.to_string(), "endpoint" => params.name.clone());
            metrics::counter!("web3_rpc_error", 1, "chain_id" => self.chain_id.to_string(), "method" => method);
            metrics::counter!("web3_rpc_error", 1, "chain_id" => self.chain_id.to_string());
            stats.verify_result = Some(verify_result);
            stats.endpoint_consecutive_errors += 1;
            stats.penalty_from_last_critical_error += 10;
            if stats.endpoint_consecutive_errors
                > params.web3_endpoint_params.max_number_of_consecutive_errors
            {
                //stats.is_allowed = false;
            }
        } // stats lock is released here
    }

    pub fn get_endpoints_info(&self) -> Vec<(Index, Web3RpcSingleParams, Web3RpcInfo)> {
        self.endpoints
            .lock()
            .unwrap()
            .iter()
            .map(|(idx, w)| {
                (
                    idx,
                    w.read().unwrap().web3_rpc_params.clone(),
                    w.read().unwrap().web3_rpc_info.clone(),
                )
            })
            .collect()
    }
}<|MERGE_RESOLUTION|>--- conflicted
+++ resolved
@@ -309,11 +309,9 @@
         (extra_score_idx, extra_score)
     }
 
-<<<<<<< HEAD
+    pub async fn resolve_external_addresses(self: Arc<Self>) {
+    fn cleanup_sources(&self) {
     fn cleanup_sources(self: Arc<Self>) {
-=======
-    fn cleanup_sources(&self) {
->>>>>>> cf56b287
         let grace_period = chrono::Duration::seconds(300);
         self.endpoints.lock().unwrap().retain(|_idx, el| {
             let can_remove = el
@@ -340,11 +338,8 @@
             }
             last_external_check.replace(std::time::Instant::now());
         }
-<<<<<<< HEAD
+        self.cleanup_sources();
         self.clone().cleanup_sources();
-=======
-        self.cleanup_sources();
->>>>>>> cf56b287
 
         let dns_jobs = &self.external_dns_sources;
         for dns_source in dns_jobs {
